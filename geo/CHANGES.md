--- conflicted
+++ resolved
@@ -6,13 +6,10 @@
   * <https://github.com/georust/geo/pull/1159>
 * Fix issue in Debug impl for AffineTransform where yoff is shown instead of xoff
   * <https://github.com/georust/geo/pull/1191>
-<<<<<<< HEAD
+* `Polygon` in `Rect` performance improvements.
+  * <https://github.com/georust/geo/pull/1192>
 * Fix `AffineTransform::compose` ordering to be conventional - such that the argument is applied *after* self.
   * <https://github.com/georust/geo/pull/1196>
-=======
-* `Polygon` in `Rect` performance improvements.
-  * <https://github.com/georust/geo/pull/1192>
->>>>>>> 0ee6b347
 
 ## 0.28.0
 
